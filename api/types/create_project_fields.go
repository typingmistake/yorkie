--- conflicted
+++ resolved
@@ -21,14 +21,8 @@
 	"github.com/yorkie-team/yorkie/internal/validation"
 )
 
-<<<<<<< HEAD
-// reservedProjectNames is a map of reserved names. It is used to check if the
-// given project name is reserved or not.
-var (
-=======
 var (
 	// reservedProjectNames is a map of reserved project names.
->>>>>>> ebd12f36
 	reservedProjectNames = map[string]bool{"new": true, "default": true}
 )
 
@@ -43,22 +37,10 @@
 	return validation.ValidateStruct(i)
 }
 
-<<<<<<< HEAD
-func isReservedProjectName(name string) bool {
-	_, ok := reservedProjectNames[name]
-	return ok
-}
-
-func init() {
-	validation.RegisterValidation("reserved_project_name", func(level validation.FieldLevel) bool {
-		name := level.Field().String()
-		return !isReservedProjectName(name)
-=======
 func init() {
 	validation.RegisterValidation("reserved_project_name", func(level validation.FieldLevel) bool {
 		_, ok := reservedProjectNames[level.Field().String()]
 		return !ok
->>>>>>> ebd12f36
 	})
 
 	validation.RegisterTranslation("reserved_project_name", "given {0} is reserved name")
