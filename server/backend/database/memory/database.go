/*
 * Copyright 2021 The Yorkie Authors. All rights reserved.
 *
 * Licensed under the Apache License, Version 2.0 (the "License");
 * you may not use this file except in compliance with the License.
 * You may obtain a copy of the License at
 *
 *     http://www.apache.org/licenses/LICENSE-2.0
 *
 * Unless required by applicable law or agreed to in writing, software
 * distributed under the License is distributed on an "AS IS" BASIS,
 * WITHOUT WARRANTIES OR CONDITIONS OF ANY KIND, either express or implied.
 * See the License for the specific language governing permissions and
 * limitations under the License.
 */

// Package memory implements the database interface using in-memory database.
package memory

import (
	"context"
	"fmt"
	gotime "time"

	"github.com/hashicorp/go-memdb"
	"go.mongodb.org/mongo-driver/bson/primitive"

	"github.com/yorkie-team/yorkie/api/converter"
	"github.com/yorkie-team/yorkie/api/types"
	"github.com/yorkie-team/yorkie/pkg/document"
	"github.com/yorkie-team/yorkie/pkg/document/change"
	"github.com/yorkie-team/yorkie/pkg/document/key"
	"github.com/yorkie-team/yorkie/pkg/document/time"
	"github.com/yorkie-team/yorkie/server/backend/database"
)

// DB is an in-memory database for testing or temporarily.
type DB struct {
	db *memdb.MemDB
}

// New returns a new in-memory database.
func New() (*DB, error) {
	memDB, err := memdb.NewMemDB(schema)

	if err != nil {
		return nil, fmt.Errorf("new memdb: %w", err)
	}

	return &DB{
		db: memDB,
	}, nil
}

// Close closes the database.
func (d *DB) Close() error {
	return nil
}

// FindProjectInfoByPublicKey returns a project by public key.
func (d *DB) FindProjectInfoByPublicKey(
	_ context.Context,
	publicKey string,
) (*database.ProjectInfo, error) {
	txn := d.db.Txn(false)
	defer txn.Abort()

	raw, err := txn.First(tblProjects, "public_key", publicKey)
	if err != nil {
		return nil, fmt.Errorf("find project by public key: %w", err)
	}
	if raw == nil {
		return nil, fmt.Errorf("%s: %w", publicKey, database.ErrProjectNotFound)
	}

	return raw.(*database.ProjectInfo).DeepCopy(), nil
}

// FindProjectInfoBySecretKey returns a project by secret key.
func (d *DB) FindProjectInfoBySecretKey(
	_ context.Context,
	secretKey string,
) (*database.ProjectInfo, error) {
	txn := d.db.Txn(false)
	defer txn.Abort()

	raw, err := txn.First(tblProjects, "secret_key", secretKey)
	if err != nil {
		return nil, fmt.Errorf("find project by secret key: %w", err)
	}
	if raw == nil {
		return nil, fmt.Errorf("%s: %w", secretKey, database.ErrProjectNotFound)
	}

	return raw.(*database.ProjectInfo).DeepCopy(), nil
}

// FindProjectInfoByName returns a project by the given name.
func (d *DB) FindProjectInfoByName(
	_ context.Context,
	owner types.ID,
	name string,
) (*database.ProjectInfo, error) {
	txn := d.db.Txn(false)
	defer txn.Abort()

	raw, err := txn.First(tblProjects, "owner_name", owner.String(), name)
	if err != nil {
		return nil, fmt.Errorf("find project by owner and name: %w", err)
	}
	if raw == nil {
		return nil, fmt.Errorf("%s: %w", name, database.ErrProjectNotFound)
	}

	info := raw.(*database.ProjectInfo).DeepCopy()

	return info, nil
}

// FindProjectInfoByID returns a project by the given id.
func (d *DB) FindProjectInfoByID(_ context.Context, id types.ID) (*database.ProjectInfo, error) {
	txn := d.db.Txn(false)
	defer txn.Abort()
	raw, err := txn.First(tblProjects, "id", id.String())
	if err != nil {
		return nil, fmt.Errorf("find project by id: %w", err)
	}
	if raw == nil {
		return nil, fmt.Errorf("%s: %w", id, database.ErrProjectNotFound)
	}

	return raw.(*database.ProjectInfo).DeepCopy(), nil
}

// EnsureDefaultUserAndProject creates the default user and project if they do not exist.
func (d *DB) EnsureDefaultUserAndProject(
	ctx context.Context,
	username,
	password string,
	clientDeactivateThreshold string,
) (*database.UserInfo, *database.ProjectInfo, error) {
	user, err := d.ensureDefaultUserInfo(ctx, username, password)
	if err != nil {
		return nil, nil, err
	}

	project, err := d.ensureDefaultProjectInfo(ctx, user.ID, clientDeactivateThreshold)
	if err != nil {
		return nil, nil, err
	}

	return user, project, nil
}

// ensureDefaultUserInfo creates the default user if it does not exist.
func (d *DB) ensureDefaultUserInfo(
	_ context.Context,
	username,
	password string,
) (*database.UserInfo, error) {
	txn := d.db.Txn(true)
	defer txn.Abort()

	raw, err := txn.First(tblUsers, "username", username)
	if err != nil {
		return nil, fmt.Errorf("find user by username: %w", err)
	}

	var info *database.UserInfo
	if raw == nil {
		hashedPassword, err := database.HashedPassword(password)
		if err != nil {
			return nil, err
		}
		info = database.NewUserInfo(username, hashedPassword)
		info.ID = newID()
		if err := txn.Insert(tblUsers, info); err != nil {
			return nil, fmt.Errorf("insert user: %w", err)
		}
	} else {
		info = raw.(*database.UserInfo).DeepCopy()
	}

	txn.Commit()
	return info, nil
}

// ensureDefaultProjectInfo creates the default project if it does not exist.
func (d *DB) ensureDefaultProjectInfo(
	_ context.Context,
	defaultUserID types.ID,
	defaultClientDeactivateThreshold string,
) (*database.ProjectInfo, error) {
	txn := d.db.Txn(true)
	defer txn.Abort()

	raw, err := txn.First(tblProjects, "id", database.DefaultProjectID.String())
	if err != nil {
		return nil, fmt.Errorf("find default project: %w", err)
	}

	var info *database.ProjectInfo
	if raw == nil {
		info = database.NewProjectInfo(database.DefaultProjectName, defaultUserID, defaultClientDeactivateThreshold)
		info.ID = database.DefaultProjectID
		if err := txn.Insert(tblProjects, info); err != nil {
			return nil, fmt.Errorf("insert project: %w", err)
		}
	} else {
		info = raw.(*database.ProjectInfo).DeepCopy()
	}

	txn.Commit()
	return info, nil
}

// CreateProjectInfo creates a new project.
func (d *DB) CreateProjectInfo(
	_ context.Context,
	name string,
	owner types.ID,
	clientDeactivateThreshold string,
) (*database.ProjectInfo, error) {
	txn := d.db.Txn(true)
	defer txn.Abort()

	// NOTE(hackerwins): Check if the project already exists.
	// https://github.com/hashicorp/go-memdb/issues/7#issuecomment-270427642
	existing, err := txn.First(tblProjects, "owner_name", owner.String(), name)
	if err != nil {
		return nil, fmt.Errorf("find project by owner and name: %w", err)
	}
	if existing != nil {
		return nil, fmt.Errorf("%s: %w", name, database.ErrProjectAlreadyExists)
	}

	info := database.NewProjectInfo(name, owner, clientDeactivateThreshold)
	info.ID = newID()
	if err := txn.Insert(tblProjects, info); err != nil {
		return nil, fmt.Errorf("insert project: %w", err)
	}
	txn.Commit()

	return info, nil
}

// FindNextNCyclingProjectInfos finds the next N cycling projects from the given projectID.
func (d *DB) FindNextNCyclingProjectInfos(
	_ context.Context,
	pageSize int,
	lastProjectID types.ID,
) ([]*database.ProjectInfo, error) {
	txn := d.db.Txn(false)
	defer txn.Abort()

	iter, err := txn.LowerBound(
		tblProjects,
		"id",
		lastProjectID.String(),
	)
	if err != nil {
		return nil, fmt.Errorf("fetch projects: %w", err)
	}

	var infos []*database.ProjectInfo
	isCircular := false

	for i := 0; i < pageSize; i++ {
		raw := iter.Next()
		if raw == nil {
			if isCircular {
				break
			}

			iter, err = txn.LowerBound(
				tblProjects,
				"id",
				database.DefaultProjectID.String(),
			)
			if err != nil {
				return nil, fmt.Errorf("fetch projects: %w", err)
			}

			i--
			isCircular = true
			continue
		}
		info := raw.(*database.ProjectInfo).DeepCopy()

		if i == 0 && info.ID == lastProjectID {
			pageSize++
			continue
		}

		if len(infos) > 0 && infos[0].ID == info.ID {
			break
		}

		infos = append(infos, info)
	}

	return infos, nil
}

// ListProjectInfos returns all project infos owned by owner.
func (d *DB) ListProjectInfos(
	_ context.Context,
	owner types.ID,
) ([]*database.ProjectInfo, error) {
	txn := d.db.Txn(false)
	defer txn.Abort()

	iter, err := txn.LowerBound(
		tblProjects,
		"owner_name",
		owner.String(),
		"",
	)
	if err != nil {
		return nil, fmt.Errorf("fetch projects by owner and name: %w", err)
	}

	var infos []*database.ProjectInfo
	for raw := iter.Next(); raw != nil; raw = iter.Next() {
		info := raw.(*database.ProjectInfo).DeepCopy()
		if info.Owner != owner {
			break
		}

		infos = append(infos, info)
	}

	return infos, nil
}

// UpdateProjectInfo updates the given project.
func (d *DB) UpdateProjectInfo(
	_ context.Context,
	owner types.ID,
	id types.ID,
	fields *types.UpdatableProjectFields,
) (*database.ProjectInfo, error) {
	txn := d.db.Txn(true)
	defer txn.Abort()

	raw, err := txn.First(tblProjects, "id", id.String())
	if err != nil {
		return nil, fmt.Errorf("find project by id: %w", err)
	}
	if raw == nil {
		return nil, fmt.Errorf("%s: %w", id, database.ErrProjectNotFound)
	}

	info := raw.(*database.ProjectInfo).DeepCopy()
	if info.Owner != owner {
		return nil, fmt.Errorf("%s: %w", id, database.ErrProjectNotFound)
	}

	if fields.Name != nil {
		existing, err := txn.First(tblProjects, "owner_name", owner.String(), *fields.Name)
		if err != nil {
			return nil, fmt.Errorf("find project by owner and name: %w", err)
		}
		if existing != nil && info.Name != *fields.Name {
			return nil, fmt.Errorf("%s: %w", *fields.Name, database.ErrProjectNameAlreadyExists)
		}
	}

	info.UpdateFields(fields)
	info.UpdatedAt = gotime.Now()
	if err := txn.Insert(tblProjects, info); err != nil {
		return nil, fmt.Errorf("update project: %w", err)
	}
	txn.Commit()

	return info, nil
}

// CreateUserInfo creates a new user.
func (d *DB) CreateUserInfo(
	_ context.Context,
	username string,
	hashedPassword string,
) (*database.UserInfo, error) {
	txn := d.db.Txn(true)
	defer txn.Abort()

	existing, err := txn.First(tblUsers, "username", username)
	if err != nil {
		return nil, fmt.Errorf("find user by username: %w", err)
	}
	if existing != nil {
		return nil, fmt.Errorf("%s: %w", username, database.ErrUserAlreadyExists)
	}

	info := database.NewUserInfo(username, hashedPassword)
	info.ID = newID()
	if err := txn.Insert(tblUsers, info); err != nil {
		return nil, fmt.Errorf("insert user: %w", err)
	}
	txn.Commit()

	return info, nil
}

// GetOrCreateUserInfoByGitHubID returns a user by the given GitHub ID.
func (d *DB) GetOrCreateUserInfoByGitHubID(
	_ context.Context,
	githubID string,
) (*database.UserInfo, error) {
	txn := d.db.Txn(true)
	defer txn.Abort()

	raw, err := txn.First(tblUsers, "username", githubID)
	if err != nil {
		return nil, fmt.Errorf("find user by github id: %w", err)
	}

	now := gotime.Now()
	var info *database.UserInfo

	if raw == nil {
		info = &database.UserInfo{
			ID:           newID(),
			Username:     githubID,
			AuthProvider: "github",
			CreatedAt:    now,
			AccessedAt:   now,
		}
		if err := txn.Insert(tblUsers, info); err != nil {
			return nil, fmt.Errorf("create user: %w", err)
		}
	} else {
		info = raw.(*database.UserInfo).DeepCopy()
		info.AccessedAt = now
		if err := txn.Insert(tblUsers, info); err != nil {
			return nil, fmt.Errorf("update user: %w", err)
		}
	}

	txn.Commit()
	return info, nil
}

// DeleteUserInfoByName deletes a user by name.
func (d *DB) DeleteUserInfoByName(_ context.Context, username string) error {
	txn := d.db.Txn(true)
	defer txn.Abort()

	raw, err := txn.First(tblUsers, "username", username)
	if err != nil {
		return fmt.Errorf("find user by username: %w", err)
	}
	if raw == nil {
		return fmt.Errorf("%s: %w", username, database.ErrUserNotFound)
	}

	info := raw.(*database.UserInfo).DeepCopy()
	if err = txn.Delete(tblUsers, info); err != nil {
		return fmt.Errorf("delete account %s: %w", info.ID, err)
	}

	txn.Commit()
	return nil
}

// ChangeUserPassword changes to new password.
func (d *DB) ChangeUserPassword(_ context.Context, username, hashedNewPassword string) error {
	txn := d.db.Txn(true)
	defer txn.Abort()

	raw, err := txn.First(tblUsers, "username", username)
	if err != nil {
		return fmt.Errorf("find user by username: %w", err)
	}
	if raw == nil {
		return fmt.Errorf("%s: %w", username, database.ErrUserNotFound)
	}

	info := raw.(*database.UserInfo).DeepCopy()
	info.HashedPassword = hashedNewPassword
	if err := txn.Insert(tblUsers, info); err != nil {
		return fmt.Errorf("change password user: %w", err)
	}

	txn.Commit()

	return nil
}

// FindUserInfoByID finds a user by the given ID.
func (d *DB) FindUserInfoByID(_ context.Context, clientID types.ID) (*database.UserInfo, error) {
	txn := d.db.Txn(false)
	defer txn.Abort()

	raw, err := txn.First(tblUsers, "id", clientID.String())
	if err != nil {
		return nil, fmt.Errorf("find user by id: %w", err)
	}
	if raw == nil {
		return nil, fmt.Errorf("%s: %w", clientID, database.ErrUserNotFound)
	}

	return raw.(*database.UserInfo).DeepCopy(), nil
}

// FindUserInfoByName finds a user by the given username.
func (d *DB) FindUserInfoByName(_ context.Context, username string) (*database.UserInfo, error) {
	txn := d.db.Txn(false)
	defer txn.Abort()

	raw, err := txn.First(tblUsers, "username", username)
	if err != nil {
		return nil, fmt.Errorf("find user by username: %w", err)
	}
	if raw == nil {
		return nil, fmt.Errorf("%s: %w", username, database.ErrUserNotFound)
	}

	return raw.(*database.UserInfo).DeepCopy(), nil
}

// ListUserInfos returns all users.
func (d *DB) ListUserInfos(_ context.Context) ([]*database.UserInfo, error) {
	txn := d.db.Txn(false)
	defer txn.Abort()

	iter, err := txn.Get(tblUsers, "id")
	if err != nil {
		return nil, fmt.Errorf("fetch users: %w", err)
	}

	var infos []*database.UserInfo
	for {
		raw := iter.Next()
		if raw == nil {
			break
		}
		infos = append(infos, raw.(*database.UserInfo).DeepCopy())
	}

	return infos, nil
}

// ActivateClient activates a client.
func (d *DB) ActivateClient(
	_ context.Context,
	projectID types.ID,
	key string,
	metadata map[string]string,
) (*database.ClientInfo, error) {
	txn := d.db.Txn(true)
	defer txn.Abort()

	raw, err := txn.First(tblClients, "project_id_key", projectID.String(), key)
	if err != nil {
		return nil, fmt.Errorf("find client by project id and key: %w", err)
	}

	now := gotime.Now()

	clientInfo := &database.ClientInfo{
		ProjectID: projectID,
		Key:       key,
		Metadata:  metadata,
		Status:    database.ClientActivated,
		UpdatedAt: now,
	}

	if raw == nil {
		clientInfo.ID = newID()
		clientInfo.CreatedAt = now
	} else {
		loaded := raw.(*database.ClientInfo)
		clientInfo.ID = loaded.ID
		clientInfo.CreatedAt = loaded.CreatedAt
	}

	if err := txn.Insert(tblClients, clientInfo); err != nil {
		return nil, fmt.Errorf("insert client: %w", err)
	}

	txn.Commit()
	return clientInfo, nil
}

// DeactivateClient deactivates a client.
func (d *DB) DeactivateClient(_ context.Context, refKey types.ClientRefKey) (*database.ClientInfo, error) {
	if err := refKey.ClientID.Validate(); err != nil {
		return nil, err
	}

	txn := d.db.Txn(true)
	defer txn.Abort()

	raw, err := txn.First(tblClients, "id", refKey.ClientID.String())
	if err != nil {
		return nil, fmt.Errorf("find client by id: %w", err)
	}

	if raw == nil {
		return nil, fmt.Errorf("%s: %w", refKey.ClientID, database.ErrClientNotFound)
	}

	clientInfo := raw.(*database.ClientInfo)
	if err := clientInfo.CheckIfInProject(refKey.ProjectID); err != nil {
		return nil, err
	}

	// NOTE(hackerwins): When retrieving objects from go-memdb, references to
	// the stored objects are returned instead of new objects. This can cause
	// problems when directly modifying loaded objects. So, we need to DeepCopy.
	clientInfo = clientInfo.DeepCopy()
	clientInfo.Deactivate()

	if err := txn.Insert(tblClients, clientInfo); err != nil {
		return nil, fmt.Errorf("update client: %w", err)
	}

	txn.Commit()
	return clientInfo, nil
}

// FindClientInfoByRefKey finds a client by the given refKey.
func (d *DB) FindClientInfoByRefKey(_ context.Context, refKey types.ClientRefKey) (*database.ClientInfo, error) {
	if err := refKey.ClientID.Validate(); err != nil {
		return nil, err
	}

	txn := d.db.Txn(false)
	defer txn.Abort()

	raw, err := txn.First(tblClients, "id", refKey.ClientID.String())
	if err != nil {
		return nil, fmt.Errorf("find client by id: %w", err)
	}
	if raw == nil {
		return nil, fmt.Errorf("%s: %w", refKey.ClientID, database.ErrClientNotFound)
	}

	clientInfo := raw.(*database.ClientInfo)
	if err := clientInfo.CheckIfInProject(refKey.ProjectID); err != nil {
		return nil, err
	}

	return clientInfo.DeepCopy(), nil
}

// UpdateClientInfoAfterPushPull updates the client from the given clientInfo
// after handling PushPull.
func (d *DB) UpdateClientInfoAfterPushPull(
	_ context.Context,
	clientInfo *database.ClientInfo,
	docInfo *database.DocInfo,
) error {
	docRefKey := docInfo.RefKey()
	clientDocInfo := clientInfo.Documents[docRefKey.DocID]
	attached, err := clientInfo.IsAttached(docRefKey.DocID)
	if err != nil {
		return err
	}

	txn := d.db.Txn(true)
	defer txn.Abort()

	raw, err := txn.First(tblClients, "id", clientInfo.ID.String())
	if err != nil {
		return fmt.Errorf("find client by id: %w", err)
	}
	if raw == nil {
		return fmt.Errorf("%s: %w", clientInfo.ID, database.ErrClientNotFound)
	}

	loaded := raw.(*database.ClientInfo).DeepCopy()

	if !attached {
		loaded.Documents[docRefKey.DocID] = &database.ClientDocInfo{
			Status: clientDocInfo.Status,
		}
		loaded.UpdatedAt = gotime.Now()
	} else {
		if _, ok := loaded.Documents[docRefKey.DocID]; !ok {
			loaded.Documents[docRefKey.DocID] = &database.ClientDocInfo{}
		}

		loadedClientDocInfo := loaded.Documents[docRefKey.DocID]
		serverSeq := loadedClientDocInfo.ServerSeq
		if clientDocInfo.ServerSeq > loadedClientDocInfo.ServerSeq {
			serverSeq = clientDocInfo.ServerSeq
		}
		clientSeq := loadedClientDocInfo.ClientSeq
		if clientDocInfo.ClientSeq > loadedClientDocInfo.ClientSeq {
			clientSeq = clientDocInfo.ClientSeq
		}
		loaded.Documents[docRefKey.DocID] = &database.ClientDocInfo{
			ServerSeq: serverSeq,
			ClientSeq: clientSeq,
			Status:    clientDocInfo.Status,
		}
		loaded.UpdatedAt = gotime.Now()
	}

	if err := txn.Insert(tblClients, loaded); err != nil {
		return fmt.Errorf("update client: %w", err)
	}
	txn.Commit()

	return nil
}

// FindDeactivateCandidatesPerProject finds the clients that need housekeeping per project.
func (d *DB) FindDeactivateCandidatesPerProject(
	_ context.Context,
	project *database.ProjectInfo,
	candidatesLimit int,
) ([]*database.ClientInfo, error) {
	txn := d.db.Txn(false)
	defer txn.Abort()

	clientDeactivateThreshold, err := project.ClientDeactivateThresholdAsTimeDuration()
	if err != nil {
		return nil, err
	}

	offset := gotime.Now().Add(-clientDeactivateThreshold)

	var infos []*database.ClientInfo
	iterator, err := txn.ReverseLowerBound(
		tblClients,
		"project_id_status_updated_at",
		project.ID.String(),
		database.ClientActivated,
		offset,
	)
	if err != nil {
		return nil, fmt.Errorf("fetch deactivated clients: %w", err)
	}

	for raw := iterator.Next(); raw != nil; raw = iterator.Next() {
		info := raw.(*database.ClientInfo)

		if info.Status != database.ClientActivated ||
			candidatesLimit <= len(infos) ||
			info.UpdatedAt.After(offset) {
			break
		}

		if info.ProjectID == project.ID {
			infos = append(infos, info)
		}
	}
	return infos, nil
}

// FindCompactionCandidatesPerProject finds the documents that need compaction per project.
func (d *DB) FindCompactionCandidatesPerProject(
	ctx context.Context,
	project *database.ProjectInfo,
	candidatesLimit int,
) ([]*database.DocInfo, error) {
	txn := d.db.Txn(false)
	defer txn.Abort()

	var infos []*database.DocInfo
	iterator, err := txn.Get(tblDocuments, "project_id", project.ID.String())
	if err != nil {
		return nil, fmt.Errorf("fetch documents: %w", err)
	}

	for raw := iterator.Next(); raw != nil; raw = iterator.Next() {
		info := raw.(*database.DocInfo)
		if candidatesLimit <= len(infos) {
			break
		}

		if !info.CompactedAt.IsZero() {
			continue
		}

		isAttached, err := d.IsDocumentAttached(ctx, types.DocRefKey{
			ProjectID: project.ID,
			DocID:     info.ID,
		}, "")
		if err != nil {
			return nil, err
		}
		if isAttached {
			continue
		}

		if info.ProjectID == project.ID {
			infos = append(infos, info)
		}
	}
	return infos, nil
}

// FindClientInfosByAttachedDocRefKey finds the client infos of the given document.
func (d *DB) FindClientInfosByAttachedDocRefKey(
	_ context.Context,
	docRefKey types.DocRefKey,
) ([]*database.ClientInfo, error) {
	txn := d.db.Txn(false)
	defer txn.Abort()

	iter, err := txn.Get(tblClients, "project_id", docRefKey.ProjectID.String())
	if err != nil {
		return nil, fmt.Errorf("find client infos by attached doc ref key: %w", err)
	}

	var infos []*database.ClientInfo
	for raw := iter.Next(); raw != nil; raw = iter.Next() {
		info := raw.(*database.ClientInfo)

		if info.Documents[docRefKey.DocID] != nil && info.Documents[docRefKey.DocID].Status == database.DocumentAttached {
			infos = append(infos, info)
		}
	}
	return infos, nil
}

// FindDocInfoByKeyAndOwner finds the document of the given key. If the
// createDocIfNotExist condition is true, create the document if it does not
// exist.
func (d *DB) FindDocInfoByKeyAndOwner(
	_ context.Context,
	clientRefKey types.ClientRefKey,
	key key.Key,
	createDocIfNotExist bool,
) (*database.DocInfo, error) {
	txn := d.db.Txn(true)
	defer txn.Abort()

	info, err := d.findDocInfoByKey(txn, clientRefKey.ProjectID, key)
	if err != nil {
		return info, err
	}
	if !createDocIfNotExist && info == nil {
		return nil, fmt.Errorf("%s: %w", key, database.ErrDocumentNotFound)
	}

	if info == nil {
		now := gotime.Now()
		info = &database.DocInfo{
			ID:         newID(),
			ProjectID:  clientRefKey.ProjectID,
			Key:        key,
			Owner:      clientRefKey.ClientID,
			ServerSeq:  0,
			CreatedAt:  now,
			UpdatedAt:  now,
			AccessedAt: now,
		}
		if err := txn.Insert(tblDocuments, info); err != nil {
			return nil, fmt.Errorf("create document: %w", err)
		}
		txn.Commit()
	}

	return info.DeepCopy(), nil
}

// findDocInfoByKey finds the document of the given key.
func (d *DB) findDocInfoByKey(txn *memdb.Txn, projectID types.ID, key key.Key) (*database.DocInfo, error) {
	// TODO(hackerwins): Removed documents should be filtered out by the query, but
	// somehow it does not work. This is a workaround.
	// val, err := txn.First(tblDocuments, "project_id_key_removed_at", projectID.String(), key.String(), gotime.Time{})
	iter, err := txn.Get(
		tblDocuments,
		"project_id_key_removed_at",
		projectID.String(),
		key.String(),
		gotime.Time{},
	)
	if err != nil {
		return nil, fmt.Errorf("find doc info by key: %w", err)
	}
	var docInfo *database.DocInfo
	for val := iter.Next(); val != nil; val = iter.Next() {
		if info := val.(*database.DocInfo); info.RemovedAt.IsZero() {
			docInfo = info
		}
	}

	return docInfo, nil
}

// FindDocInfoByKey finds the document of the given key.
func (d *DB) FindDocInfoByKey(
	_ context.Context,
	projectID types.ID,
	key key.Key,
) (*database.DocInfo, error) {
	txn := d.db.Txn(false)
	defer txn.Abort()

	info, err := d.findDocInfoByKey(txn, projectID, key)
	if err != nil {
		return nil, fmt.Errorf("find doc info by key: %w", err)
	}
	if info == nil {
		return nil, fmt.Errorf("%s: %w", key, database.ErrDocumentNotFound)
	}

	return info.DeepCopy(), nil
}

// FindDocInfosByKeys finds the documents of the given keys.
func (d *DB) FindDocInfosByKeys(
	_ context.Context,
	projectID types.ID,
	keys []key.Key,
) ([]*database.DocInfo, error) {
	txn := d.db.Txn(false)
	defer txn.Abort()

	var infos []*database.DocInfo
	for _, k := range keys {
		info, err := d.findDocInfoByKey(txn, projectID, k)
		if err != nil {
			return nil, fmt.Errorf("find doc info by key: %w", err)
		}
		if info == nil {
			continue
		}

		infos = append(infos, info.DeepCopy())
	}

	return infos, nil
}

// FindDocInfoByRefKey finds a docInfo of the given refKey.
func (d *DB) FindDocInfoByRefKey(
	_ context.Context,
	refKey types.DocRefKey,
) (*database.DocInfo, error) {
	txn := d.db.Txn(true)
	defer txn.Abort()

	raw, err := txn.First(tblDocuments, "id", refKey.DocID.String())
	if err != nil {
		return nil, fmt.Errorf("find document by id: %w", err)
	}

	if raw == nil {
		return nil, fmt.Errorf("finding doc info by ID(%s): %w", refKey.DocID, database.ErrDocumentNotFound)
	}

	docInfo := raw.(*database.DocInfo)
	if docInfo.ProjectID != refKey.ProjectID {
		return nil, fmt.Errorf("finding doc info by ID(%s): %w", refKey.DocID, database.ErrDocumentNotFound)
	}

	return docInfo.DeepCopy(), nil
}

// UpdateDocInfoStatusToRemoved updates the status of the document to removed.
func (d *DB) UpdateDocInfoStatusToRemoved(
	_ context.Context,
	refKey types.DocRefKey,
) error {
	txn := d.db.Txn(true)
	defer txn.Abort()

	raw, err := txn.First(tblDocuments, "id", refKey.DocID.String())
	if err != nil {
		return fmt.Errorf("find document by id: %w", err)
	}

	if raw == nil {
		return fmt.Errorf("finding doc info by ID(%s): %w", refKey.DocID, database.ErrDocumentNotFound)
	}

	docInfo := raw.(*database.DocInfo)
	if docInfo.ProjectID != refKey.ProjectID {
		return fmt.Errorf("finding doc info by ID(%s): %w", refKey.DocID, database.ErrDocumentNotFound)
	}

	docInfo.RemovedAt = gotime.Now()

	if err := txn.Delete(tblDocuments, docInfo); err != nil {
		return fmt.Errorf("delete document: %w", err)
	}
	if err := txn.Insert(tblDocuments, docInfo); err != nil {
		return fmt.Errorf("insert document: %w", err)
	}

	txn.Commit()

	return nil
}

// GetDocumentsCount returns the number of documents in the given project.
func (d *DB) GetDocumentsCount(
	_ context.Context,
	projectID types.ID,
) (int64, error) {
	txn := d.db.Txn(false)
	defer txn.Abort()

	iter, err := txn.Get(tblDocuments, "project_id", projectID.String())
	if err != nil {
		return 0, fmt.Errorf("fetch documents: %w", err)
	}

	count := int64(0)
	for iter.Next() != nil {
		count++
	}

	return count, nil
}

// CreateChangeInfos stores the given changes and doc info. If the
// removeDoc condition is true, mark IsRemoved to true in doc info.
func (d *DB) CreateChangeInfos(
	_ context.Context,
	projectID types.ID,
	docInfo *database.DocInfo,
	initialServerSeq int64,
	changes []*change.Change,
	isRemoved bool,
) error {
	txn := d.db.Txn(true)
	defer txn.Abort()

	for _, cn := range changes {
		encodedOperations, err := database.EncodeOperations(cn.Operations())
		if err != nil {
			return err
		}

		if err := txn.Insert(tblChanges, &database.ChangeInfo{
			ID:             newID(),
			ProjectID:      docInfo.ProjectID,
			DocID:          docInfo.ID,
			ServerSeq:      cn.ServerSeq(),
			ClientSeq:      cn.ClientSeq(),
			Lamport:        cn.ID().Lamport(),
			ActorID:        types.ID(cn.ID().ActorID().String()),
			VersionVector:  cn.ID().VersionVector(),
			Message:        cn.Message(),
			Operations:     encodedOperations,
			PresenceChange: cn.PresenceChange(),
		}); err != nil {
			return fmt.Errorf("create change: %w", err)
		}
	}

	raw, err := txn.First(
		tblDocuments,
		"project_id_id",
		projectID.String(),
		docInfo.ID.String(),
	)
	if err != nil {
		return fmt.Errorf("find document: %w", err)
	}
	if raw == nil {
		return fmt.Errorf("%s: %w", docInfo.ID, database.ErrDocumentNotFound)
	}
	loadedDocInfo := raw.(*database.DocInfo).DeepCopy()
	if loadedDocInfo.ServerSeq != initialServerSeq {
		return fmt.Errorf("%s: %w", docInfo.ID, database.ErrConflictOnUpdate)
	}

	now := gotime.Now()
	loadedDocInfo.ServerSeq = docInfo.ServerSeq

	for _, cn := range changes {
		if len(cn.Operations()) > 0 {
			loadedDocInfo.UpdatedAt = now
			break
		}
	}

	if isRemoved {
		loadedDocInfo.RemovedAt = now
	}
	if err := txn.Insert(tblDocuments, loadedDocInfo); err != nil {
		return fmt.Errorf("update document: %w", err)
	}
	txn.Commit()

	if isRemoved {
		docInfo.RemovedAt = now
	}

	return nil
}

<<<<<<< HEAD
// CompactChangeInfos stores the given compacted changes then updates the docInfo.
func (d *DB) CompactChangeInfos(
	_ context.Context,
	projectID types.ID,
	docInfo *database.DocInfo,
	initialServerSeq int64,
	changes []*change.Change,
) error {
	txn := d.db.Txn(true)
	defer txn.Abort()

	// 6-1. Delete old changes
	if _, err := txn.DeleteAll(tblChanges, "doc_id", docInfo.ID.String()); err != nil {
		return fmt.Errorf("delete old changes: %w", err)
	}

	// 6-2. Delete all snapshots
	if _, err := txn.DeleteAll(tblSnapshots, "doc_id", docInfo.ID.String()); err != nil {
		return fmt.Errorf("delete snapshots: %w", err)
	}

	// 6-3. Delete all version vectors
	if _, err := txn.DeleteAll(
		tblVersionVectors, "doc_id", docInfo.ID.String()); err != nil {
		return fmt.Errorf("delete version vectors: %w", err)
	}

	// 6-4. Store compacted change and update document
	loadedDocInfo := docInfo.DeepCopy()
	if len(changes) == 0 {
		loadedDocInfo.ServerSeq = 0
	} else if len(changes) == 1 {
		loadedDocInfo.ServerSeq = 1
	} else {
		return fmt.Errorf("invalid number of changes: %d", len(changes))
	}

	for _, cn := range changes {
		encodedOperations, err := database.EncodeOperations(cn.Operations())
		if err != nil {
			return err
		}

		if err := txn.Insert(tblChanges, &database.ChangeInfo{
			ID:             newID(),
			ProjectID:      docInfo.ProjectID,
			DocID:          docInfo.ID,
			ServerSeq:      loadedDocInfo.ServerSeq,
			ClientSeq:      cn.ClientSeq(),
			Lamport:        cn.ID().Lamport(),
			ActorID:        types.ID(cn.ID().ActorID().String()),
			VersionVector:  cn.ID().VersionVector(),
			Message:        cn.Message(),
			Operations:     encodedOperations,
			PresenceChange: cn.PresenceChange(),
		}); err != nil {
			return fmt.Errorf("store change: %w", err)
		}
	}

	// 6-5. Update document
	now := gotime.Now()
	loadedDocInfo.CompactedAt = now
	if err := txn.Insert(tblDocuments, loadedDocInfo); err != nil {
		return fmt.Errorf("update document: %w", err)
	}

	txn.Commit()
	return nil
}

// PurgeStaleChanges delete changes before the smallest in `syncedseqs` to
// save storage.
func (d *DB) PurgeStaleChanges(
	_ context.Context,
	docRefKey types.DocRefKey,
) error {
	txn := d.db.Txn(true)
	defer txn.Abort()

	// Find the smallest server seq in `syncedseqs`.
	// Because offline client can pull changes when it becomes online.
	it, err := txn.Get(tblSyncedSeqs, "id")
	if err != nil {
		return fmt.Errorf("fetch syncedseqs: %w", err)
	}

	minSyncedServerSeq := change.MaxServerSeq
	for raw := it.Next(); raw != nil; raw = it.Next() {
		info := raw.(*database.SyncedSeqInfo)
		if info.DocID == docRefKey.DocID && info.ServerSeq < minSyncedServerSeq {
			minSyncedServerSeq = info.ServerSeq
		}
	}
	if minSyncedServerSeq == change.MaxServerSeq {
		return nil
	}

	// Delete all changes before the smallest server seq.
	iterator, err := txn.ReverseLowerBound(
		tblChanges,
		"doc_id_server_seq",
		docRefKey.DocID.String(),
		minSyncedServerSeq,
	)
	if err != nil {
		return fmt.Errorf("fetch changes before %d: %w", minSyncedServerSeq, err)
	}

	for raw := iterator.Next(); raw != nil; raw = iterator.Next() {
		info := raw.(*database.ChangeInfo)
		if err = txn.Delete(tblChanges, info); err != nil {
			return fmt.Errorf("delete change %s: %w", info.ID, err)
		}
	}
	return nil
}

=======
>>>>>>> 4fc8a03b
// FindLatestChangeInfoByActor returns the latest change created by given actorID.
func (d *DB) FindLatestChangeInfoByActor(
	_ context.Context,
	docRefKey types.DocRefKey,
	actorID types.ID,
	serverSeq int64,
) (*database.ChangeInfo, error) {
	txn := d.db.Txn(false)
	defer txn.Abort()

	iterator, err := txn.ReverseLowerBound(
		tblChanges,
		"doc_id_actor_id_server_seq",
		docRefKey.DocID.String(),
		actorID.String(),
		serverSeq,
	)
	if err != nil {
		return nil, fmt.Errorf("fetch changes of %s: %w", actorID, err)
	}

	for raw := iterator.Next(); raw != nil; raw = iterator.Next() {
		info := raw.(*database.ChangeInfo)
		if info != nil && info.ActorID == actorID {
			return info, nil
		}
	}

	return nil, database.ErrChangeNotFound
}

// FindChangesBetweenServerSeqs returns the changes between two server sequences.
func (d *DB) FindChangesBetweenServerSeqs(
	ctx context.Context,
	docRefKey types.DocRefKey,
	from int64,
	to int64,
) ([]*change.Change, error) {
	infos, err := d.FindChangeInfosBetweenServerSeqs(ctx, docRefKey, from, to)
	if err != nil {
		return nil, err
	}

	var changes []*change.Change
	for _, info := range infos {
		c, err := info.ToChange()
		if err != nil {
			return nil, err
		}

		changes = append(changes, c)
	}

	return changes, nil
}

// FindChangeInfosBetweenServerSeqs returns the changeInfos between two server sequences.
func (d *DB) FindChangeInfosBetweenServerSeqs(
	_ context.Context,
	docRefKey types.DocRefKey,
	from int64,
	to int64,
) ([]*database.ChangeInfo, error) {
	txn := d.db.Txn(false)
	defer txn.Abort()

	if from > to {
		return nil, nil
	}
	var infos []*database.ChangeInfo

	iterator, err := txn.LowerBound(
		tblChanges,
		"doc_id_server_seq",
		docRefKey.DocID.String(),
		from,
	)
	if err != nil {
		return nil, fmt.Errorf("fetch changes from %d: %w", from, err)
	}

	for raw := iterator.Next(); raw != nil; raw = iterator.Next() {
		info := raw.(*database.ChangeInfo)
		if info.DocID != docRefKey.DocID || info.ServerSeq > to {
			break
		}
		infos = append(infos, info.DeepCopy())
	}
	return infos, nil
}

// CreateSnapshotInfo stores the snapshot of the given document.
func (d *DB) CreateSnapshotInfo(
	_ context.Context,
	docRefKey types.DocRefKey,
	doc *document.InternalDocument,
) error {
	snapshot, err := converter.SnapshotToBytes(doc.RootObject(), doc.AllPresences())
	if err != nil {
		return err
	}

	txn := d.db.Txn(true)
	defer txn.Abort()

	if err := txn.Insert(tblSnapshots, &database.SnapshotInfo{
		ID:            newID(),
		ProjectID:     docRefKey.ProjectID,
		DocID:         docRefKey.DocID,
		ServerSeq:     doc.Checkpoint().ServerSeq,
		Lamport:       doc.Lamport(),
		VersionVector: doc.VersionVector().DeepCopy(),
		Snapshot:      snapshot,
		CreatedAt:     gotime.Now(),
	}); err != nil {
		return fmt.Errorf("create snapshot: %w", err)
	}
	txn.Commit()
	return nil
}

// FindSnapshotInfoByRefKey returns the snapshot by the given refKey.
func (d *DB) FindSnapshotInfoByRefKey(
	_ context.Context,
	refKey types.SnapshotRefKey,
) (*database.SnapshotInfo, error) {
	txn := d.db.Txn(false)
	defer txn.Abort()
	raw, err := txn.First(tblSnapshots, "doc_id_server_seq",
		refKey.DocID.String(),
		refKey.ServerSeq,
	)
	if err != nil {
		return nil, fmt.Errorf("find snapshot by id: %w", err)
	}
	if raw == nil {
		return nil, fmt.Errorf("%s: %w", refKey, database.ErrSnapshotNotFound)
	}

	return raw.(*database.SnapshotInfo).DeepCopy(), nil
}

// FindClosestSnapshotInfo finds the last snapshot of the given document.
func (d *DB) FindClosestSnapshotInfo(
	_ context.Context,
	docRefKey types.DocRefKey,
	serverSeq int64,
	includeSnapshot bool,
) (*database.SnapshotInfo, error) {
	txn := d.db.Txn(false)
	defer txn.Abort()

	iterator, err := txn.ReverseLowerBound(
		tblSnapshots,
		"doc_id_server_seq",
		docRefKey.DocID.String(),
		serverSeq,
	)
	if err != nil {
		return nil, fmt.Errorf("fetch snapshots before %d: %w", serverSeq, err)
	}

	var snapshotInfo *database.SnapshotInfo
	for raw := iterator.Next(); raw != nil; raw = iterator.Next() {
		info := raw.(*database.SnapshotInfo)
		if info.DocID == docRefKey.DocID {
			snapshotInfo = &database.SnapshotInfo{
				ID:            info.ID,
				ProjectID:     info.ProjectID,
				DocID:         info.DocID,
				ServerSeq:     info.ServerSeq,
				Lamport:       info.Lamport,
				VersionVector: info.VersionVector,
				CreatedAt:     info.CreatedAt,
			}
			if includeSnapshot {
				snapshotInfo.Snapshot = info.Snapshot
			}
			break
		}
	}

	if snapshotInfo == nil {
		return &database.SnapshotInfo{
			VersionVector: time.NewVersionVector(),
		}, nil
	}

	return snapshotInfo, nil
}

// UpdateVersionVector updates the given serverSeq of the given client
func (d *DB) UpdateVersionVector(
	_ context.Context,
	clientInfo *database.ClientInfo,
	docRefKey types.DocRefKey,
	versionVector time.VersionVector,
) error {
	txn := d.db.Txn(true)
	defer txn.Abort()

	isAttached, err := clientInfo.IsAttached(docRefKey.DocID)
	if err != nil {
		return err
	}

	if !isAttached {
		if _, err = txn.DeleteAll(
			tblVersionVectors,
			"doc_id_client_id",
			docRefKey.DocID.String(),
			clientInfo.ID.String(),
		); err != nil {
			return fmt.Errorf("delete version vector of %s: %w", docRefKey.DocID, err)
		}

		txn.Commit()
		return nil
	}

	raw, err := txn.First(
		tblVersionVectors,
		"doc_id_client_id",
		docRefKey.DocID.String(),
		clientInfo.ID.String(),
	)
	if err != nil {
		return fmt.Errorf("fetch version vector of %s: %w", docRefKey.DocID, err)
	}

	versionVectorInfo := &database.VersionVectorInfo{
		DocID:         docRefKey.DocID,
		ClientID:      clientInfo.ID,
		VersionVector: versionVector,
	}
	if raw == nil {
		versionVectorInfo.ID = newID()
	} else {
		versionVectorInfo.ID = raw.(*database.VersionVectorInfo).ID
	}

	if err := txn.Insert(tblVersionVectors, versionVectorInfo); err != nil {
		return fmt.Errorf("insert version vector of %s: %w", docRefKey.DocID, err)
	}

	txn.Commit()

	return nil
}

// UpdateAndFindMinSyncedVersionVector updates the given serverSeq of the given client
// and returns the SyncedVersionVector of the document.
func (d *DB) UpdateAndFindMinSyncedVersionVector(
	ctx context.Context,
	clientInfo *database.ClientInfo,
	docRefKey types.DocRefKey,
	versionVector time.VersionVector,
) (time.VersionVector, error) {
	// TODO(JOOHOJANG): We have to consider removing detached client's lamport
	// from min version vector.

	// 01. Find all version vectors of the given document from DB.
	txn := d.db.Txn(false)
	defer txn.Abort()
	iterator, err := txn.Get(tblVersionVectors, "doc_id", docRefKey.DocID.String())
	if err != nil {
		return nil, fmt.Errorf("find all version vectors: %w", err)
	}

	var versionVectorInfos []database.VersionVectorInfo
	for raw := iterator.Next(); raw != nil; raw = iterator.Next() {
		vvi := raw.(*database.VersionVectorInfo)
		versionVectorInfos = append(versionVectorInfos, *vvi)
	}

	// 02. Compute min version vector.
	minVersionVector := versionVector.DeepCopy()
	for i, vvi := range versionVectorInfos {
		if vvi.ClientID == clientInfo.ID {
			continue
		}
		minVersionVector.Min(&versionVectorInfos[i].VersionVector)
	}

	// 03. Update current client's version vector. If the client is detached, remove it.
	// This is only for the current client and does not affect the version vector of other clients.
	if err = d.UpdateVersionVector(ctx, clientInfo, docRefKey, versionVector); err != nil {
		return nil, err
	}

	return minVersionVector, nil
}

// FindDocInfosByPaging returns the documentInfos of the given paging.
func (d *DB) FindDocInfosByPaging(
	_ context.Context,
	projectID types.ID,
	paging types.Paging[types.ID],
) ([]*database.DocInfo, error) {
	txn := d.db.Txn(false)
	defer txn.Abort()

	var iterator memdb.ResultIterator
	var err error
	if paging.IsForward {
		iterator, err = txn.LowerBound(
			tblDocuments,
			"project_id_id",
			projectID.String(),
			paging.Offset.String(),
		)
	} else {
		offset := paging.Offset
		if paging.Offset == "" {
			offset = types.IDFromActorID(time.MaxActorID)
		}

		iterator, err = txn.ReverseLowerBound(
			tblDocuments,
			"project_id_id",
			projectID.String(),
			offset.String(),
		)
	}
	if err != nil {
		return nil, fmt.Errorf("fetch documents of %s: %w", projectID, err)
	}

	var docInfos []*database.DocInfo
	for raw := iterator.Next(); raw != nil; raw = iterator.Next() {
		info := raw.(*database.DocInfo)
		if len(docInfos) >= paging.PageSize || info.ProjectID != projectID {
			break
		}

		if info.ID != paging.Offset && info.RemovedAt.IsZero() {
			docInfos = append(docInfos, info)
		}
	}

	return docInfos, nil
}

// FindDocInfosByQuery returns the docInfos which match the given query.
func (d *DB) FindDocInfosByQuery(
	_ context.Context,
	projectID types.ID,
	query string,
	pageSize int,
) (*types.SearchResult[*database.DocInfo], error) {
	txn := d.db.Txn(false)
	defer txn.Abort()

	iterator, err := txn.Get(tblDocuments, "project_id_key_prefix", projectID.String(), query)
	if err != nil {
		return nil, fmt.Errorf("find docInfos by query: %w", err)
	}

	var docInfos []*database.DocInfo
	count := 0
	for raw := iterator.Next(); raw != nil; raw = iterator.Next() {
		if count < pageSize {
			info := raw.(*database.DocInfo)
			if info.IsRemoved() {
				continue
			}
			docInfos = append(docInfos, info)
		}
		count++
	}

	return &types.SearchResult[*database.DocInfo]{
		TotalCount: count,
		Elements:   docInfos,
	}, nil
}

// IsDocumentAttached returns whether the document is attached to clients.
func (d *DB) IsDocumentAttached(
	_ context.Context,
	refKey types.DocRefKey,
	excludeClientID types.ID,
) (bool, error) {
	txn := d.db.Txn(false)
	defer txn.Abort()

	it, err := txn.Get(tblClients, "project_id", refKey.ProjectID.String())
	if err != nil {
		return false, fmt.Errorf("%w", err)
	}
	if it == nil {
		return false, database.ErrClientNotFound
	}

	for raw := it.Next(); raw != nil; raw = it.Next() {
		clientInfo := raw.(*database.ClientInfo)
		if clientInfo.ID == excludeClientID {
			continue
		}
		clientDocInfo := clientInfo.Documents[refKey.DocID]
		if clientDocInfo == nil {
			continue
		}
		if clientDocInfo.Status == database.DocumentAttached {
			return true, nil
		}
	}

	return false, nil
}

func (d *DB) findTicketByServerSeq(
	txn *memdb.Txn,
	docRefKey types.DocRefKey,
	serverSeq int64,
) (*time.Ticket, error) {
	if serverSeq == change.InitialServerSeq {
		return time.InitialTicket, nil
	}

	raw, err := txn.First(
		tblChanges,
		"doc_id_server_seq",
		docRefKey.DocID.String(),
		serverSeq,
	)
	if err != nil {
		return nil, fmt.Errorf("fetch change of %s: %w", docRefKey.DocID, err)
	}
	if raw == nil {
		return nil, fmt.Errorf(
			"docID %s, serverSeq %d: %w",
			docRefKey.DocID,
			serverSeq,
			database.ErrDocumentNotFound,
		)
	}

	changeInfo := raw.(*database.ChangeInfo)
	actorID, err := time.ActorIDFromHex(changeInfo.ActorID.String())
	if err != nil {
		return nil, err
	}

	return time.NewTicket(
		changeInfo.Lamport,
		time.MaxDelimiter,
		actorID,
	), nil
}

func newID() types.ID {
	return types.ID(primitive.NewObjectID().Hex())
}<|MERGE_RESOLUTION|>--- conflicted
+++ resolved
@@ -1090,7 +1090,6 @@
 	return nil
 }
 
-<<<<<<< HEAD
 // CompactChangeInfos stores the given compacted changes then updates the docInfo.
 func (d *DB) CompactChangeInfos(
 	_ context.Context,
@@ -1162,55 +1161,6 @@
 	return nil
 }
 
-// PurgeStaleChanges delete changes before the smallest in `syncedseqs` to
-// save storage.
-func (d *DB) PurgeStaleChanges(
-	_ context.Context,
-	docRefKey types.DocRefKey,
-) error {
-	txn := d.db.Txn(true)
-	defer txn.Abort()
-
-	// Find the smallest server seq in `syncedseqs`.
-	// Because offline client can pull changes when it becomes online.
-	it, err := txn.Get(tblSyncedSeqs, "id")
-	if err != nil {
-		return fmt.Errorf("fetch syncedseqs: %w", err)
-	}
-
-	minSyncedServerSeq := change.MaxServerSeq
-	for raw := it.Next(); raw != nil; raw = it.Next() {
-		info := raw.(*database.SyncedSeqInfo)
-		if info.DocID == docRefKey.DocID && info.ServerSeq < minSyncedServerSeq {
-			minSyncedServerSeq = info.ServerSeq
-		}
-	}
-	if minSyncedServerSeq == change.MaxServerSeq {
-		return nil
-	}
-
-	// Delete all changes before the smallest server seq.
-	iterator, err := txn.ReverseLowerBound(
-		tblChanges,
-		"doc_id_server_seq",
-		docRefKey.DocID.String(),
-		minSyncedServerSeq,
-	)
-	if err != nil {
-		return fmt.Errorf("fetch changes before %d: %w", minSyncedServerSeq, err)
-	}
-
-	for raw := iterator.Next(); raw != nil; raw = iterator.Next() {
-		info := raw.(*database.ChangeInfo)
-		if err = txn.Delete(tblChanges, info); err != nil {
-			return fmt.Errorf("delete change %s: %w", info.ID, err)
-		}
-	}
-	return nil
-}
-
-=======
->>>>>>> 4fc8a03b
 // FindLatestChangeInfoByActor returns the latest change created by given actorID.
 func (d *DB) FindLatestChangeInfoByActor(
 	_ context.Context,
