--- conflicted
+++ resolved
@@ -21,16 +21,7 @@
 	"fmt"
 	"time"
 
-<<<<<<< HEAD
-	"github.com/yorkie-team/yorkie/api/types"
-	"github.com/yorkie-team/yorkie/server/backend/database"
-	"github.com/yorkie-team/yorkie/server/backend/sync"
-	"github.com/yorkie-team/yorkie/server/logging"
-)
-=======
 	"github.com/go-co-op/gocron/v2"
->>>>>>> a4ce314d
-
 	"github.com/yorkie-team/yorkie/server/logging"
 )
 
@@ -87,64 +78,9 @@
 		return fmt.Errorf("scheduler stop jobs: %w", err)
 	}
 
-<<<<<<< HEAD
-// deactivateCandidates deactivates candidates.
-func (h *Housekeeping) deactivateCandidates(
-	ctx context.Context,
-	housekeepingLastProjectID types.ID,
-) (types.ID, error) {
-	//start := time.Now()
-	//locker, err := h.coordinator.NewLocker(ctx, deactivateCandidatesKey)
-	//if err != nil {
-	//	return database.DefaultProjectID, err
-	//}
-	//
-	//if err := locker.Lock(ctx); err != nil {
-	//	return database.DefaultProjectID, err
-	//}
-	//
-	//defer func() {
-	//	if err := locker.Unlock(ctx); err != nil {
-	//		logging.From(ctx).Error(err)
-	//	}
-	//}()
-	//
-	lastProjectID, _, err := h.FindDeactivateCandidates(
-		ctx,
-		h.candidatesLimitPerProject,
-		h.projectFetchSize,
-		housekeepingLastProjectID,
-	)
-	if err != nil {
-		return database.DefaultProjectID, err
-	}
-
-	//deactivatedCount := 0
-	//for _, clientInfo := range candidates {
-	//	if _, err := clients.Deactivate(
-	//		ctx,
-	//		h.database,
-	//		clientInfo.RefKey(),
-	//	); err != nil {
-	//		return database.DefaultProjectID, err
-	//	}
-	//
-	//	deactivatedCount++
-	//}
-
-	//if len(candidates) > 0 {
-	//	logging.From(ctx).Infof(
-	//		"HSKP: candidates %d, deactivated %d, %s",
-	//		len(candidates),
-	//		deactivatedCount,
-	//		time.Since(start),
-	//	)
-	//}
-=======
 	if err := h.scheduler.Shutdown(); err != nil {
 		return fmt.Errorf("scheduler shutdown: %w", err)
 	}
->>>>>>> a4ce314d
 
 	return nil
 }