/*
 * Copyright 2020 The Yorkie Authors. All rights reserved.
 *
 * Licensed under the Apache License, Version 2.0 (the "License");
 * you may not use this file except in compliance with the License.
 * You may obtain a copy of the License at
 *
 *     http://www.apache.org/licenses/LICENSE-2.0
 *
 * Unless required by applicable law or agreed to in writing, software
 * distributed under the License is distributed on an "AS IS" BASIS,
 * WITHOUT WARRANTIES OR CONDITIONS OF ANY KIND, either express or implied.
 * See the License for the specific language governing permissions and
 * limitations under the License.
 */

// Package helper provides helper functions for testing.
package helper

import (
	"context"
	"fmt"
	"log"
	"strings"
	"testing"
	gotime "time"

	"github.com/stretchr/testify/assert"

	adminClient "github.com/yorkie-team/yorkie/admin"
<<<<<<< HEAD
	"github.com/yorkie-team/yorkie/pkg/document"
=======
	"github.com/yorkie-team/yorkie/internal/validation"
>>>>>>> 77d14f06
	"github.com/yorkie-team/yorkie/pkg/document/change"
	"github.com/yorkie-team/yorkie/pkg/document/crdt"
	"github.com/yorkie-team/yorkie/pkg/document/key"
	"github.com/yorkie-team/yorkie/pkg/document/time"
	"github.com/yorkie-team/yorkie/server"
	"github.com/yorkie-team/yorkie/server/backend"
	"github.com/yorkie-team/yorkie/server/backend/database/mongo"
	"github.com/yorkie-team/yorkie/server/backend/housekeeping"
	"github.com/yorkie-team/yorkie/server/profiling"
	"github.com/yorkie-team/yorkie/server/rpc"
)

var testStartedAt int64

// Below are the values of the Yorkie config used in the test.
var (
	RPCPort                  = 21101
	RPCMaxRequestBytes       = uint64(4 * 1024 * 1024)
	RPCMaxConnectionAge      = 4 * gotime.Second
	RPCMaxConnectionAgeGrace = 1 * gotime.Second

	ProfilingPort = 21102

	AdminUser                             = server.DefaultAdminUser
	AdminPassword                         = server.DefaultAdminPassword
	HousekeepingInterval                  = 10 * gotime.Second
	HousekeepingCandidatesLimitPerProject = 10

	AdminTokenDuration         = "10s"
	ClientDeactivateThreshold  = "10s"
	SnapshotThreshold          = int64(10)
	SnapshotWithPurgingChanges = false
	AuthWebhookMaxWaitInterval = 3 * gotime.Millisecond
	AuthWebhookSize            = 100
	AuthWebhookCacheAuthTTL    = 10 * gotime.Second
	AuthWebhookCacheUnauthTTL  = 10 * gotime.Second

	MongoConnectionURI     = "mongodb://localhost:27017"
	MongoConnectionTimeout = "5s"
	MongoPingTimeout       = "5s"
)

func init() {
	now := gotime.Now()
	testStartedAt = now.Unix()
}

// TestDBName returns the name of test database with timestamp.
// timestamp is set only once on first call.
func TestDBName() string {
	return fmt.Sprintf("test-%s-%d", server.DefaultMongoYorkieDatabase, testStartedAt)
}

// CreateAdminCli returns a new instance of admin cli for testing.
func CreateAdminCli(t assert.TestingT, rpcAddr string) *adminClient.Client {
	adminCli, err := adminClient.Dial(rpcAddr)
	assert.NoError(t, err)

	_, err = adminCli.LogIn(context.Background(), server.DefaultAdminUser, server.DefaultAdminPassword)
	assert.NoError(t, err)

	return adminCli
}

// TestRoot returns the root
func TestRoot() *crdt.Root {
	return crdt.NewRoot(crdt.NewObject(crdt.NewElementRHT(), time.InitialTicket))
}

// TextChangeContext returns the context of test change.
func TextChangeContext(root *crdt.Root) *change.Context {
	return change.NewContext(
		change.InitialID,
		"",
		root,
	)
}

var portOffset = 0

// TestConfig returns config for creating Yorkie instance.
func TestConfig() *server.Config {
	portOffset += 100
	return &server.Config{
		RPC: &rpc.Config{
			Port:                  RPCPort + portOffset,
			MaxRequestBytes:       RPCMaxRequestBytes,
			MaxConnectionAge:      RPCMaxConnectionAge.String(),
			MaxConnectionAgeGrace: RPCMaxConnectionAgeGrace.String(),
		},
		Profiling: &profiling.Config{
			Port: ProfilingPort + portOffset,
		},
		Housekeeping: &housekeeping.Config{
			Interval:                  HousekeepingInterval.String(),
			CandidatesLimitPerProject: HousekeepingCandidatesLimitPerProject,
		},
		Backend: &backend.Config{
			AdminUser:                  server.DefaultAdminUser,
			AdminPassword:              server.DefaultAdminPassword,
			SecretKey:                  server.DefaultSecretKey,
			AdminTokenDuration:         server.DefaultAdminTokenDuration.String(),
			UseDefaultProject:          true,
			ClientDeactivateThreshold:  server.DefaultClientDeactivateThreshold,
			SnapshotThreshold:          SnapshotThreshold,
			SnapshotWithPurgingChanges: SnapshotWithPurgingChanges,
			AuthWebhookMaxWaitInterval: AuthWebhookMaxWaitInterval.String(),
			AuthWebhookCacheSize:       AuthWebhookSize,
			AuthWebhookCacheAuthTTL:    AuthWebhookCacheAuthTTL.String(),
			AuthWebhookCacheUnauthTTL:  AuthWebhookCacheUnauthTTL.String(),
		},
		Mongo: &mongo.Config{
			ConnectionURI:     MongoConnectionURI,
			ConnectionTimeout: MongoConnectionTimeout,
			PingTimeout:       MongoPingTimeout,
			YorkieDatabase:    TestDBName(),
		},
	}
}

// TestServer returns a new instance of Yorkie for testing.
func TestServer() *server.Yorkie {
	y, err := server.New(TestConfig())
	if err != nil {
		log.Fatal(err)
	}
	return y
}

// TestDocKey returns a new instance of document key for testing.
func TestDocKey(t testing.TB) key.Key {
	name := t.Name()
	if err := key.Key(name).Validate(); err == nil {
		return key.Key(name)
	}

	if len(name) > 60 {
		name = name[:60]
	}

	sb := strings.Builder{}
	for _, c := range name {
		if c >= 'A' && c <= 'Z' {
			sb.WriteRune(c + ('a' - 'A'))
		} else if c >= 'a' && c <= 'z' {
			sb.WriteRune(c)
		} else if c >= '0' && c <= '9' {
			sb.WriteRune(c)
		} else {
			sb.WriteRune('-')
		}
	}

	return key.Key(sb.String())
}

<<<<<<< HEAD
// TestDoc returns a new instance of document for testing.
func TestDoc(k key.Key) *document.Document {
	return document.New(k, time.InitialActorID.String(), map[string]string{})
=======
// TestSlugName returns a new instance of slug name for testing.
func TestSlugName(t testing.TB) string {
	name := t.Name()
	if err := validation.Validate(name, []any{
		"required",
		"min=4",
		"max=30",
		"slug",
	}); err == nil {
		return name
	}

	if len(name) > 35 {
		name = name[len(name)-30:]
	}

	sb := strings.Builder{}
	for _, c := range name {
		if c >= 'A' && c <= 'Z' {
			sb.WriteRune(c + ('a' - 'A'))
		} else if c >= 'a' && c <= 'z' {
			sb.WriteRune(c)
		} else if c >= '0' && c <= '9' {
			sb.WriteRune(c)
		} else {
			sb.WriteRune('-')
		}
	}

	return sb.String()
>>>>>>> 77d14f06
}

// NewRangeSlice returns a slice of integers from start to end.
func NewRangeSlice(start, end int) []int {
	var slice []int
	if start < end {
		for i := start; i <= end; i++ {
			slice = append(slice, i)
		}
		return slice
	}

	for i := start; i >= end; i-- {
		slice = append(slice, i)
	}
	return slice
}<|MERGE_RESOLUTION|>--- conflicted
+++ resolved
@@ -28,11 +28,8 @@
 	"github.com/stretchr/testify/assert"
 
 	adminClient "github.com/yorkie-team/yorkie/admin"
-<<<<<<< HEAD
+	"github.com/yorkie-team/yorkie/internal/validation"
 	"github.com/yorkie-team/yorkie/pkg/document"
-=======
-	"github.com/yorkie-team/yorkie/internal/validation"
->>>>>>> 77d14f06
 	"github.com/yorkie-team/yorkie/pkg/document/change"
 	"github.com/yorkie-team/yorkie/pkg/document/crdt"
 	"github.com/yorkie-team/yorkie/pkg/document/key"
@@ -189,11 +186,11 @@
 	return key.Key(sb.String())
 }
 
-<<<<<<< HEAD
 // TestDoc returns a new instance of document for testing.
 func TestDoc(k key.Key) *document.Document {
 	return document.New(k, time.InitialActorID.String(), map[string]string{})
-=======
+}
+
 // TestSlugName returns a new instance of slug name for testing.
 func TestSlugName(t testing.TB) string {
 	name := t.Name()
@@ -224,7 +221,6 @@
 	}
 
 	return sb.String()
->>>>>>> 77d14f06
 }
 
 // NewRangeSlice returns a slice of integers from start to end.
