--- conflicted
+++ resolved
@@ -30,11 +30,7 @@
 	adminClient "github.com/yorkie-team/yorkie/admin"
 	"github.com/yorkie-team/yorkie/pkg/document/change"
 	"github.com/yorkie-team/yorkie/pkg/document/crdt"
-<<<<<<< HEAD
-	key "github.com/yorkie-team/yorkie/pkg/document/key"
-=======
 	"github.com/yorkie-team/yorkie/pkg/document/key"
->>>>>>> ebd12f36
 	"github.com/yorkie-team/yorkie/pkg/document/time"
 	"github.com/yorkie-team/yorkie/server"
 	"github.com/yorkie-team/yorkie/server/admin"
@@ -175,40 +171,17 @@
 	return y
 }
 
-<<<<<<< HEAD
-// TestDocumentKey returns a new instance of document key for testing.
-func TestDocumentKey(t testing.TB) string {
-=======
 // TestDocKey returns a new instance of document key for testing.
 func TestDocKey(t testing.TB) string {
->>>>>>> ebd12f36
 	name := t.Name()
 	if err := key.Key(name).Validate(); err == nil {
 		return name
 	}
 
-<<<<<<< HEAD
-	if len(name) > 30 {
-		name = name[:30]
-	}
-
-	maxLength := len(name)
-
-	if maxLength > 29 {
-		maxLength = 29
-	}
-
-	// add unique key string to the start of the name
-	name = fmt.Sprintf("%d%s", documentKeyCounter%10, name[:maxLength])
-
-	documentKeyCounter++
-
-=======
 	if len(name) > 60 {
 		name = name[:60]
 	}
 
->>>>>>> ebd12f36
 	sb := strings.Builder{}
 	for _, c := range name {
 		if c >= 'A' && c <= 'Z' {
