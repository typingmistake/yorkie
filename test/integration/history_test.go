--- conflicted
+++ resolved
@@ -38,15 +38,9 @@
 
 	t.Run("history test", func(t *testing.T) {
 		ctx := context.Background()
-<<<<<<< HEAD
 		d1, err := cli.Attach(ctx, helper.TestDocKey(t), map[string]string{})
 		assert.NoError(t, err)
-		defer func() { assert.NoError(t, cli.Detach(ctx, d1)) }()
-=======
-		d1 := document.New(helper.TestDocKey(t))
-		assert.NoError(t, cli.Attach(ctx, d1))
 		defer func() { assert.NoError(t, cli.Detach(ctx, d1, false)) }()
->>>>>>> ba89b2ce
 
 		assert.NoError(t, d1.Update(func(root *json.Object) error {
 			root.SetNewArray("todos")
