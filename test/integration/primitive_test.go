//go:build integration

/*
 * Copyright 2020 The Yorkie Authors. All rights reserved.
 *
 * Licensed under the Apache License, Version 2.0 (the "License");
 * you may not use this file except in compliance with the License.
 * You may obtain a copy of the License at
 *
 *     http://www.apache.org/licenses/LICENSE-2.0
 *
 * Unless required by applicable law or agreed to in writing, software
 * distributed under the License is distributed on an "AS IS" BASIS,
 * WITHOUT WARRANTIES OR CONDITIONS OF ANY KIND, either express or implied.
 * See the License for the specific language governing permissions and
 * limitations under the License.
 */

package integration

import (
	"context"
	"testing"
	"time"

	"github.com/stretchr/testify/assert"

	"github.com/yorkie-team/yorkie/pkg/document"
	"github.com/yorkie-team/yorkie/pkg/document/json"
	"github.com/yorkie-team/yorkie/pkg/document/key"
	"github.com/yorkie-team/yorkie/test/helper"
)

func TestPrimitive(t *testing.T) {
	clients := activeClients(t, 2)
	c1, c2 := clients[0], clients[1]
	defer cleanupClients(t, clients)

	t.Run("causal primitive data test", func(t *testing.T) {
		ctx := context.Background()
<<<<<<< HEAD
		testDocumentKey := helper.TestDocumentKey(t)
		d1 := document.New(key.Key(testDocumentKey))
=======
		d1 := document.New(key.Key(helper.TestDocKey(t)))
>>>>>>> ebd12f36
		err := c1.Attach(ctx, d1)
		assert.NoError(t, err)

		err = d1.Update(func(root *json.Object) error {
			root.SetNewObject("k1").
				SetBool("k1.1", true).
				SetInteger("k1.2", 2147483647).
				SetLong("k1.3", 9223372036854775807).
				SetDouble("1.4", 1.79).
				SetString("k1.5", "4").
				SetBytes("k1.6", []byte{65, 66}).
				SetDate("k1.7", time.Now())

			root.SetNewArray("k2").
				AddBool(true).
				AddInteger(1).
				AddLong(2).
				AddDouble(3.0).
				AddString("4").
				AddBytes([]byte{65}).
				AddDate(time.Now())

			return nil
		}, "nested update by c1")
		assert.NoError(t, err)

<<<<<<< HEAD
		d2 := document.New(key.Key(testDocumentKey))
=======
		d2 := document.New(key.Key(helper.TestDocKey(t)))
>>>>>>> ebd12f36
		err = c2.Attach(ctx, d2)
		assert.NoError(t, err)

		syncClientsThenAssertEqual(t, []clientAndDocPair{{c1, d1}, {c2, d2}})
	})
}<|MERGE_RESOLUTION|>--- conflicted
+++ resolved
@@ -38,12 +38,7 @@
 
 	t.Run("causal primitive data test", func(t *testing.T) {
 		ctx := context.Background()
-<<<<<<< HEAD
-		testDocumentKey := helper.TestDocumentKey(t)
-		d1 := document.New(key.Key(testDocumentKey))
-=======
 		d1 := document.New(key.Key(helper.TestDocKey(t)))
->>>>>>> ebd12f36
 		err := c1.Attach(ctx, d1)
 		assert.NoError(t, err)
 
@@ -70,11 +65,7 @@
 		}, "nested update by c1")
 		assert.NoError(t, err)
 
-<<<<<<< HEAD
-		d2 := document.New(key.Key(testDocumentKey))
-=======
 		d2 := document.New(key.Key(helper.TestDocKey(t)))
->>>>>>> ebd12f36
 		err = c2.Attach(ctx, d2)
 		assert.NoError(t, err)
 
