//go:build integration && amd64

/*
 * Copyright 2020 The Yorkie Authors. All rights reserved.
 *
 * Licensed under the Apache License, Version 2.0 (the "License");
 * you may not use this file except in compliance with the License.
 * You may obtain a copy of the License at
 *
 *     http://www.apache.org/licenses/LICENSE-2.0
 *
 * Unless required by applicable law or agreed to in writing, software
 * distributed under the License is distributed on an "AS IS" BASIS,
 * WITHOUT WARRANTIES OR CONDITIONS OF ANY KIND, either express or implied.
 * See the License for the specific language governing permissions and
 * limitations under the License.
 */

package integration

import (
	"context"
	"fmt"
	"log"
	"reflect"
	"testing"

	"github.com/stretchr/testify/assert"
	monkey "github.com/undefinedlabs/go-mpatch"

	"github.com/yorkie-team/yorkie/pkg/document"
	"github.com/yorkie-team/yorkie/pkg/document/json"
	"github.com/yorkie-team/yorkie/pkg/document/key"
	"github.com/yorkie-team/yorkie/server/backend/background"
	"github.com/yorkie-team/yorkie/test/helper"
)

func TestSnapshot(t *testing.T) {
	var b *background.Background
	patch, err := monkey.PatchInstanceMethodByName(
		reflect.TypeOf(b),
		"AttachGoroutine",
		func(_ *background.Background, f func(c context.Context)) {
			f(context.Background())
		},
	)
	if err != nil {
		log.Fatal(err)
	}
	defer patch.Unpatch()

	clients := activeClients(t, 2)
	c1, c2 := clients[0], clients[1]
	defer cleanupClients(t, clients)

	t.Run("snapshot test", func(t *testing.T) {
		ctx := context.Background()

<<<<<<< HEAD
		testDocumentKey := helper.TestDocumentKey(t)
		d1 := document.New(key.Key(testDocumentKey))
		err := c1.Attach(ctx, d1)
		assert.NoError(t, err)

		d2 := document.New(key.Key(testDocumentKey))
=======
		d1 := document.New(key.Key(helper.TestDocKey(t)))
		err := c1.Attach(ctx, d1)
		assert.NoError(t, err)

		d2 := document.New(key.Key(helper.TestDocKey(t)))
>>>>>>> ebd12f36
		err = c2.Attach(ctx, d2)
		assert.NoError(t, err)

		// 01. Update changes over snapshot threshold.
		for i := 0; i <= int(helper.SnapshotThreshold); i++ {
			err := d1.Update(func(root *json.Object) error {
				root.SetInteger(fmt.Sprintf("%d", i), i)
				return nil
			})
			assert.NoError(t, err)
		}
		err = c1.Sync(ctx)
		assert.NoError(t, err)

		// 02. Makes local changes then pull a snapshot from the server.
		err = d2.Update(func(root *json.Object) error {
			root.SetString("key", "value")
			return nil
		})
		assert.NoError(t, err)

		err = c2.Sync(ctx)
		assert.NoError(t, err)
		assert.Equal(t, `"value"`, d2.RootObject().Get("key").Marshal())

		syncClientsThenAssertEqual(t, []clientAndDocPair{{c1, d1}, {c2, d2}})
	})

	t.Run("text snapshot test", func(t *testing.T) {
		ctx := context.Background()

<<<<<<< HEAD
		testDocumentKey := helper.TestDocumentKey(t)
		d1 := document.New(key.Key(testDocumentKey))
=======
		d1 := document.New(key.Key(helper.TestDocKey(t)))
>>>>>>> ebd12f36
		err := c1.Attach(ctx, d1)
		assert.NoError(t, err)

		err = d1.Update(func(root *json.Object) error {
			root.SetNewText("k1")
			return nil
		})
		assert.NoError(t, err)

		var edits = []struct {
			from    int
			to      int
			content string
		}{
			{0, 0, "ㅎ"}, {0, 1, "하"},
			{0, 1, "한"}, {0, 1, "하"},
			{1, 1, "느"}, {1, 2, "늘"},
			{2, 2, "ㄱ"}, {2, 3, "구"},
			{2, 3, "굴"}, {2, 3, "구"},
			{3, 3, "ㄹ"}, {3, 4, "ㄹ"},
			{3, 4, "르"}, {3, 4, "름"},
		}

		for _, edit := range edits {
			err = d1.Update(func(root *json.Object) error {
				root.GetText("k1").Edit(edit.from, edit.to, edit.content)
				return nil
			})
			assert.NoError(t, err)
		}
		err = c1.Sync(ctx)
		assert.NoError(t, err)

<<<<<<< HEAD
		d2 := document.New(key.Key(testDocumentKey))
=======
		d2 := document.New(key.Key(helper.TestDocKey(t)))
>>>>>>> ebd12f36
		err = c2.Attach(ctx, d2)
		assert.NoError(t, err)

		assert.Equal(t, `{"k1":[{"val":"하"},{"val":"늘"},{"val":"구"},{"val":"름"}]}`, d1.Marshal())
		assert.Equal(t, d1.Marshal(), d2.Marshal())
	})

	t.Run("text snapshot with concurrent local change test", func(t *testing.T) {
		ctx := context.Background()

<<<<<<< HEAD
		testDocumentKey := helper.TestDocumentKey(t)
		d1 := document.New(key.Key(testDocumentKey))
=======
		d1 := document.New(key.Key(helper.TestDocKey(t)))
>>>>>>> ebd12f36
		err := c1.Attach(ctx, d1)
		assert.NoError(t, err)

		err = d1.Update(func(root *json.Object) error {
			root.SetNewText("k1")
			return nil
		})
		assert.NoError(t, err)
		err = c1.Sync(ctx)
		assert.NoError(t, err)

<<<<<<< HEAD
		d2 := document.New(key.Key(testDocumentKey))
=======
		d2 := document.New(key.Key(helper.TestDocKey(t)))
>>>>>>> ebd12f36
		err = c2.Attach(ctx, d2)
		assert.NoError(t, err)

		for i := 0; i <= int(helper.SnapshotThreshold); i++ {
			err = d1.Update(func(root *json.Object) error {
				root.GetText("k1").Edit(i, i, "x")
				return nil
			})
			assert.NoError(t, err)
		}

		err = d2.Update(func(root *json.Object) error {
			root.GetText("k1").Edit(0, 0, "o")
			return nil
		})
		assert.NoError(t, err)

		syncClientsThenAssertEqual(t, []clientAndDocPair{{c1, d1}, {c2, d2}})
	})
}<|MERGE_RESOLUTION|>--- conflicted
+++ resolved
@@ -56,20 +56,11 @@
 	t.Run("snapshot test", func(t *testing.T) {
 		ctx := context.Background()
 
-<<<<<<< HEAD
-		testDocumentKey := helper.TestDocumentKey(t)
-		d1 := document.New(key.Key(testDocumentKey))
-		err := c1.Attach(ctx, d1)
-		assert.NoError(t, err)
-
-		d2 := document.New(key.Key(testDocumentKey))
-=======
 		d1 := document.New(key.Key(helper.TestDocKey(t)))
 		err := c1.Attach(ctx, d1)
 		assert.NoError(t, err)
 
 		d2 := document.New(key.Key(helper.TestDocKey(t)))
->>>>>>> ebd12f36
 		err = c2.Attach(ctx, d2)
 		assert.NoError(t, err)
 
@@ -101,12 +92,7 @@
 	t.Run("text snapshot test", func(t *testing.T) {
 		ctx := context.Background()
 
-<<<<<<< HEAD
-		testDocumentKey := helper.TestDocumentKey(t)
-		d1 := document.New(key.Key(testDocumentKey))
-=======
 		d1 := document.New(key.Key(helper.TestDocKey(t)))
->>>>>>> ebd12f36
 		err := c1.Attach(ctx, d1)
 		assert.NoError(t, err)
 
@@ -140,11 +126,7 @@
 		err = c1.Sync(ctx)
 		assert.NoError(t, err)
 
-<<<<<<< HEAD
-		d2 := document.New(key.Key(testDocumentKey))
-=======
 		d2 := document.New(key.Key(helper.TestDocKey(t)))
->>>>>>> ebd12f36
 		err = c2.Attach(ctx, d2)
 		assert.NoError(t, err)
 
@@ -155,12 +137,7 @@
 	t.Run("text snapshot with concurrent local change test", func(t *testing.T) {
 		ctx := context.Background()
 
-<<<<<<< HEAD
-		testDocumentKey := helper.TestDocumentKey(t)
-		d1 := document.New(key.Key(testDocumentKey))
-=======
 		d1 := document.New(key.Key(helper.TestDocKey(t)))
->>>>>>> ebd12f36
 		err := c1.Attach(ctx, d1)
 		assert.NoError(t, err)
 
@@ -172,11 +149,7 @@
 		err = c1.Sync(ctx)
 		assert.NoError(t, err)
 
-<<<<<<< HEAD
-		d2 := document.New(key.Key(testDocumentKey))
-=======
 		d2 := document.New(key.Key(helper.TestDocKey(t)))
->>>>>>> ebd12f36
 		err = c2.Attach(ctx, d2)
 		assert.NoError(t, err)
 
